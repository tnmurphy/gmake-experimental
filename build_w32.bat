--- conflicted
+++ resolved
@@ -1,319 +1,313 @@
-@echo off
-rem Copyright (C) 1996-2013 Free Software Foundation, Inc.
-rem This file is part of GNU Make.
-rem
-rem GNU Make is free software; you can redistribute it and/or modify it under
-rem the terms of the GNU General Public License as published by the Free
-rem Software Foundation; either version 3 of the License, or (at your option)
-rem any later version.
-rem
-rem GNU Make is distributed in the hope that it will be useful, but WITHOUT
-rem ANY WARRANTY; without even the implied warranty of MERCHANTABILITY or
-rem FITNESS FOR A PARTICULAR PURPOSE.  See the GNU General Public License for.
-rem more details.
-rem
-rem You should have received a copy of the GNU General Public License along
-rem with this program.  If not, see <http://www.gnu.org/licenses/>.
-
-<<<<<<< HEAD
-setlocal
-
-if exist config.h.W32 GoTo NotSCM
-=======
-if "%1" == "-h" GoTo Usage
-if "%1" == "--help" GoTo Usage
-if not exist config.h.W32.template GoTo NotSCM
->>>>>>> e56aad40
-sed -n "s/^AC_INIT(\[GNU make\],\[\([^]]\+\)\].*/s,%%VERSION%%,\1,g/p" configure.ac > config.h.W32.sed
-echo s,%%PACKAGE%%,make,g >> config.h.W32.sed
-sed -f config.h.W32.sed config.h.W32.template > config.h.W32
-copy config.h.W32 config.h
-echo static const char *const GUILE_module_defn = ^" \> gmk-default.h
-sed -e "s/;.*//" -e "/^[ \t]*$/d" -e "s/\"/\\\\\"/g" -e "s/$/ \\/" gmk-default.scm >> gmk-default.h
-echo ^";>> gmk-default.h
-:NotSCM
-
-rem Guile configuration
-set GUILECFLAGS=
-set GUILELIBS=
-set GUILESRC=
-set NOGUILE=
-set OPT=-O2
-set COMPILER=
-set PKGMSC=
-:ParseSW
-if "%1" == "--debug" GoTo SetOpt
-if "%1" == "--without-guile" GoTo NoGuile
-if "%1" == "gcc" GoTo SetCC
-if "%1" == "" GoTo ChkGuile
-:SetOpt
-set OPT=-O0
-shift
-GoTo ParseSW
-:NoGuile
-set NOGUILE=Y
-echo "Building without Guile"
-shift
-GoTo ParseSW
-:SetCC
-set COMPILER=gcc
-echo "Building with GCC"
-shift
-GoTo ParseSW
-rem Build with Guile is supported only on NT and later versions
-:ChkGuile
-if "%NOGUILE%" == "Y" GoTo GuileDone
-if not "%OS%" == "Windows_NT" GoTo NoGuile
-pkg-config --help > guile.tmp 2> NUL
-if ERRORLEVEL 1 GoTo NoPkgCfg
-echo "Checking for Guile 2.0"
-if not "%COMPILER%" == "gcc" set PKGMSC=--msvc-syntax
-pkg-config --cflags --short-errors "guile-2.0" > guile.tmp
-if not ERRORLEVEL 1 set /P GUILECFLAGS= < guile.tmp
-pkg-config --libs --static --short-errors %PKGMSC% "guile-2.0" > guile.tmp
-if not ERRORLEVEL 1 set /P GUILELIBS= < guile.tmp
-if not "%GUILECFLAGS%" == "" GoTo GuileDone
-echo "Checking for Guile 1.8"
-pkg-config --cflags --short-errors "guile-1.8" > guile.tmp
-if not ERRORLEVEL 1 set /P GUILECFLAGS= < guile.tmp
-pkg-config --libs --static --short-errors %PKGMSC% "guile-1.8" > guile.tmp
-if not ERRORLEVEL 1 set /P GUILELIBS= < guile.tmp
-if not "%GUILECFLAGS%" == "" GoTo GuileDone
-echo "No Guile found, building without Guile"
-GoTo GuileDone
-:NoPkgCfg
-echo "pkg-config not found, building without Guile"
-:GuileDone
-if not "%GUILECFLAGS%" == "" echo "Guile found, building with Guile"
-if not "%GUILECFLAGS%" == "" set GUILESRC=guile.c
-if not "%GUILECFLAGS%" == "" set GUILECFLAGS=%GUILECFLAGS% -DHAVE_GUILE
-if "%COMPILER%" == "gcc" if "%OPT%" == "-O0" echo "Building without compiler optimizations"
-cd w32\subproc
-echo.
-echo "Creating the subproc library"
-%ComSpec% /c build.bat
-cd ..\..
-
-if exist link.dbg del link.dbg
-if exist link.rel del link.rel
-echo.
-echo "Creating GNU Make for Windows 9X/NT/2K/XP/Vista/7/8"
-if "%COMPILER%" == "gcc" GoTo GCCBuild
-set make=gnumake
-echo on
-if not exist .\WinDebug\nul mkdir .\WinDebug
-cl.exe /nologo /MT /W4 /GX /Zi /YX /Od /I . /I glob /I w32/include /D TIVOLI /D _DEBUG /D WINDOWS32 /D WIN32 /D _CONSOLE /D HAVE_CONFIG_H /FR.\WinDebug/ /Fp.\WinDebug/%make%.pch /Fo.\WinDebug/ /Fd.\WinDebug/%make%.pdb /c variable.c
-echo WinDebug\variable.obj >>link.dbg
-cl.exe /nologo /MT /W4 /GX /Zi /YX /Od /I . /I glob /I w32/include /D _DEBUG /D WINDOWS32 /D WIN32 /D _CONSOLE /D HAVE_CONFIG_H /FR.\WinDebug/ /Fp.\WinDebug/%make%.pch /Fo.\WinDebug/ /Fd.\WinDebug/%make%.pdb /c rule.c
-echo WinDebug\rule.obj >>link.dbg
-cl.exe /nologo /MT /W4 /GX /Zi /YX /Od /I . /I glob /I w32/include /D _DEBUG /D WINDOWS32 /D WIN32 /D _CONSOLE /D HAVE_CONFIG_H /FR.\WinDebug/ /Fp.\WinDebug/%make%.pch /Fo.\WinDebug/ /Fd.\WinDebug/%make%.pdb /c remote-stub.c
-echo WinDebug\remote-stub.obj >>link.dbg
-cl.exe /nologo /MT /W4 /GX /Zi /YX /Od /I . /I glob /I w32/include /D _DEBUG /D WINDOWS32 /D WIN32 /D _CONSOLE /D HAVE_CONFIG_H /FR.\WinDebug/ /Fp.\WinDebug/%make%.pch /Fo.\WinDebug/ /Fd.\WinDebug/%make%.pdb /c commands.c
-echo WinDebug\commands.obj >>link.dbg
-cl.exe /nologo /MT /W4 /GX /Zi /YX /Od /I . /I glob /I w32/include /D _DEBUG /D WINDOWS32 /D WIN32 /D _CONSOLE /D HAVE_CONFIG_H /FR.\WinDebug/ /Fp.\WinDebug/%make%.pch /Fo.\WinDebug/ /Fd.\WinDebug/%make%.pdb /c file.c
-echo WinDebug\file.obj >>link.dbg
-cl.exe /nologo /MT /W4 /GX /Zi /YX /Od /I . /I glob /I w32/include /D _DEBUG /D WINDOWS32 /D WIN32 /D _CONSOLE /D HAVE_CONFIG_H /FR.\WinDebug/ /Fp.\WinDebug/%make%.pch /Fo.\WinDebug/ /Fd.\WinDebug/%make%.pdb /c getloadavg.c
-echo WinDebug\getloadavg.obj >>link.dbg
-cl.exe /nologo /MT /W4 /GX /Zi /YX /Od /I . /I glob /I w32/include /D _DEBUG /D WINDOWS32 /D WIN32 /D _CONSOLE /D HAVE_CONFIG_H /FR.\WinDebug/ /Fp.\WinDebug/%make%.pch /Fo.\WinDebug/ /Fd.\WinDebug/%make%.pdb /c default.c
-echo WinDebug\default.obj >>link.dbg
-cl.exe /nologo /MT /W4 /GX /Zi /YX /Od /I . /I glob /I w32/include /D _DEBUG /D WINDOWS32 /D WIN32 /D _CONSOLE /D HAVE_CONFIG_H /FR.\WinDebug/ /Fp.\WinDebug/%make%.pch /Fo.\WinDebug/ /Fd.\WinDebug/%make%.pdb /c signame.c
-echo WinDebug\signame.obj >>link.dbg
-cl.exe /nologo /MT /W4 /GX /Zi /YX /Od /I . /I glob /I w32/include /D _DEBUG /D WINDOWS32 /D WIN32 /D _CONSOLE /D HAVE_CONFIG_H /FR.\WinDebug/ /Fp.\WinDebug/%make%.pch /Fo.\WinDebug/ /Fd.\WinDebug/%make%.pdb /c expand.c
-echo WinDebug\expand.obj >>link.dbg
-cl.exe /nologo /MT /W4 /GX /Zi /YX /Od /I . /I glob /I w32/include /D _DEBUG /D WINDOWS32 /D WIN32 /D _CONSOLE /D HAVE_CONFIG_H /FR.\WinDebug/ /Fp.\WinDebug/%make%.pch /Fo.\WinDebug/ /Fd.\WinDebug/%make%.pdb /c dir.c
-echo WinDebug\dir.obj >>link.dbg
-cl.exe /nologo /MT /W4 /GX /Zi /YX /Od %GUILECFLAGS% /I . /I glob /I w32/include /D _DEBUG /D WINDOWS32 /D WIN32 /D _CONSOLE /D HAVE_CONFIG_H /FR.\WinDebug/ /Fp.\WinDebug/%make%.pch /Fo.\WinDebug/ /Fd.\WinDebug/%make%.pdb /c main.c
-echo WinDebug\main.obj >>link.dbg
-cl.exe /nologo /MT /W4 /GX /Zi /YX /Od /I . /I glob /I w32/include /D _DEBUG /D WINDOWS32 /D WIN32 /D _CONSOLE /D HAVE_CONFIG_H /FR.\WinDebug/ /Fp.\WinDebug/%make%.pch /Fo.\WinDebug/ /Fd.\WinDebug/%make%.pdb /c getopt1.c
-echo WinDebug\getopt1.obj >>link.dbg
-cl.exe /nologo /MT /W4 /GX /Zi /YX /Od /I . /I glob /I w32/include /D _DEBUG /D WINDOWS32 /D WIN32 /D _CONSOLE /D HAVE_CONFIG_H /FR.\WinDebug/ /Fp.\WinDebug/%make%.pch /Fo.\WinDebug/ /Fd.\WinDebug/%make%.pdb /c job.c
-echo WinDebug\job.obj >>link.dbg
-cl.exe /nologo /MT /W4 /GX /Zi /YX /Od /I . /I glob /I w32/include /D _DEBUG /D WINDOWS32 /D WIN32 /D _CONSOLE /D HAVE_CONFIG_H /FR.\WinDebug/ /Fp.\WinDebug/%make%.pch /Fo.\WinDebug/ /Fd.\WinDebug/%make%.pdb /c read.c
-echo WinDebug\read.obj >>link.dbg
-cl.exe /nologo /MT /W4 /GX /Zi /YX /Od /I . /I glob /I w32/include /D _DEBUG /D WINDOWS32 /D WIN32 /D _CONSOLE /D HAVE_CONFIG_H /FR.\WinDebug/ /Fp.\WinDebug/%make%.pch /Fo.\WinDebug/ /Fd.\WinDebug/%make%.pdb /c version.c
-echo WinDebug\version.obj >>link.dbg
-cl.exe /nologo /MT /W4 /GX /Zi /YX /Od /I . /I glob /I w32/include /D _DEBUG /D WINDOWS32 /D WIN32 /D _CONSOLE /D HAVE_CONFIG_H /FR.\WinDebug/ /Fp.\WinDebug/%make%.pch /Fo.\WinDebug/ /Fd.\WinDebug/%make%.pdb /c getopt.c
-echo WinDebug\getopt.obj >>link.dbg
-cl.exe /nologo /MT /W4 /GX /Zi /YX /Od /I . /I glob /I w32/include /D _DEBUG /D WINDOWS32 /D WIN32 /D _CONSOLE /D HAVE_CONFIG_H /FR.\WinDebug/ /Fp.\WinDebug/%make%.pch /Fo.\WinDebug/ /Fd.\WinDebug/%make%.pdb /c arscan.c
-echo WinDebug\arscan.obj >>link.dbg
-cl.exe /nologo /MT /W4 /GX /Zi /YX /Od /I . /I glob /I w32/include /D _DEBUG /D WINDOWS32 /D WIN32 /D _CONSOLE /D HAVE_CONFIG_H /FR.\WinDebug/ /Fp.\WinDebug/%make%.pch /Fo.\WinDebug/ /Fd.\WinDebug/%make%.pdb /c hash.c
-echo WinDebug\hash.obj >>link.dbg
-cl.exe /nologo /MT /W4 /GX /Zi /YX /Od /I . /I glob /I w32/include /D _DEBUG /D WINDOWS32 /D WIN32 /D _CONSOLE /D HAVE_CONFIG_H /FR.\WinDebug/ /Fp.\WinDebug/%make%.pch /Fo.\WinDebug/ /Fd.\WinDebug/%make%.pdb /c strcache.c
-echo WinDebug\strcache.obj >>link.dbg
-cl.exe /nologo /MT /W4 /GX /Zi /YX /Od /I . /I glob /I w32/include /D _DEBUG /D WINDOWS32 /D WIN32 /D _CONSOLE /D HAVE_CONFIG_H /FR.\WinDebug/ /Fp.\WinDebug/%make%.pch /Fo.\WinDebug/ /Fd.\WinDebug/%make%.pdb /c remake.c
-echo WinDebug\remake.obj >>link.dbg
-cl.exe /nologo /MT /W4 /GX /Zi /YX /Od /I . /I glob /I w32/include /D _DEBUG /D WINDOWS32 /D WIN32 /D _CONSOLE /D HAVE_CONFIG_H /FR.\WinDebug/ /Fp.\WinDebug/%make%.pch /Fo.\WinDebug/ /Fd.\WinDebug/%make%.pdb /c misc.c
-echo WinDebug\misc.obj >>link.dbg
-cl.exe /nologo /MT /W4 /GX /Zi /YX /Od /I . /I glob /I w32/include /D _DEBUG /D WINDOWS32 /D WIN32 /D _CONSOLE /D HAVE_CONFIG_H /FR.\WinDebug/ /Fp.\WinDebug/%make%.pch /Fo.\WinDebug/ /Fd.\WinDebug/%make%.pdb /c ar.c
-echo WinDebug\ar.obj >>link.dbg
-cl.exe /nologo /MT /W4 /GX /Zi /YX /Od /I . /I glob /I w32/include /D _DEBUG /D WINDOWS32 /D WIN32 /D _CONSOLE /D HAVE_CONFIG_H /FR.\WinDebug/ /Fp.\WinDebug/%make%.pch /Fo.\WinDebug/ /Fd.\WinDebug/%make%.pdb /c function.c
-echo WinDebug\function.obj >>link.dbg
-cl.exe /nologo /MT /W4 /GX /Zi /YX /Od /I . /I glob /I w32/include /D _DEBUG /D WINDOWS32 /D WIN32 /D _CONSOLE /D HAVE_CONFIG_H /FR.\WinDebug/ /Fp.\WinDebug/%make%.pch /Fo.\WinDebug/ /Fd.\WinDebug/%make%.pdb /c vpath.c
-echo WinDebug\vpath.obj >>link.dbg
-cl.exe /nologo /MT /W4 /GX /Zi /YX /Od /I . /I glob /I w32/include /D _DEBUG /D WINDOWS32 /D WIN32 /D _CONSOLE /D HAVE_CONFIG_H /FR.\WinDebug/ /Fp.\WinDebug/%make%.pch /Fo.\WinDebug/ /Fd.\WinDebug/%make%.pdb /c implicit.c
-echo WinDebug\implicit.obj >>link.dbg
-cl.exe /nologo /MT /W4 /GX /Zi /YX /Od /I . /I glob /I w32/include /D _DEBUG /D WINDOWS32 /D WIN32 /D _CONSOLE /D HAVE_CONFIG_H /FR.\WinDebug/ /Fp.\WinDebug/%make%.pch /Fo.\WinDebug/ /Fd.\WinDebug/%make%.pdb /c loadapi.c
-echo WinDebug\loadapi.obj >>link.dbg
-cl.exe /nologo /MT /W4 /GX /Zi /YX /Od /I . /I glob /I w32/include /D _DEBUG /D WINDOWS32 /D WIN32 /D _CONSOLE /D HAVE_CONFIG_H /FR.\WinDebug/ /Fp.\WinDebug/%make%.pch /Fo.\WinDebug/ /Fd.\WinDebug/%make%.pdb /c load.c
-echo WinDebug\load.obj >>link.dbg
-cl.exe /nologo /MT /W4 /GX /Zi /YX /Od /I . /I glob /I w32/include /D _DEBUG /D WINDOWS32 /D WIN32 /D _CONSOLE /D HAVE_CONFIG_H /FR.\WinDebug/ /Fp.\WinDebug/%make%.pch /Fo.\WinDebug/ /Fd.\WinDebug/%make%.pdb /c  .\w32\compat\dirent.c
-echo WinDebug\dirent.obj >>link.dbg
-cl.exe /nologo /MT /W4 /GX /Zi /YX /Od /I . /I glob /I w32/include /D _DEBUG /D WINDOWS32 /D WIN32 /D _CONSOLE /D HAVE_CONFIG_H /FR.\WinDebug/ /Fp.\WinDebug/%make%.pch /Fo.\WinDebug/ /Fd.\WinDebug/%make%.pdb /c  .\w32\compat\posixfcn.c
-echo WinDebug\posixfcn.obj >>link.dbg
-cl.exe /nologo /MT /W4 /GX /Zi /YX /Od /I . /I glob /I w32/include /D _DEBUG /D WINDOWS32 /D WIN32 /D _CONSOLE /D HAVE_CONFIG_H /FR.\WinDebug/ /Fp.\WinDebug/%make%.pch /Fo.\WinDebug/ /Fd.\WinDebug/%make%.pdb /c  .\glob\glob.c
-echo WinDebug\glob.obj >>link.dbg
-cl.exe /nologo /MT /W4 /GX /Zi /YX /Od /I . /I glob /I w32/include /D _DEBUG /D WINDOWS32 /D WIN32 /D _CONSOLE /D HAVE_CONFIG_H /FR.\WinDebug/ /Fp.\WinDebug/%make%.pch /Fo.\WinDebug/ /Fd.\WinDebug/%make%.pdb /c  .\glob\fnmatch.c
-echo WinDebug\fnmatch.obj >>link.dbg
-cl.exe /nologo /MT /W4 /GX /Zi /YX /Od /I . /I glob /I w32/include /D _DEBUG /D WINDOWS32 /D WIN32 /D _CONSOLE /D HAVE_CONFIG_H /FR.\WinDebug/ /Fp.\WinDebug/%make%.pch /Fo.\WinDebug/ /Fd.\WinDebug/%make%.pdb /c  .\w32\pathstuff.c
-echo WinDebug\pathstuff.obj >>link.dbg
-if "%GUILESRC%" == "" GoTo LinkDbg
-cl.exe /nologo /MT /W4 /GX /Zi /YX /Od %GUILECFLAGS%% /I . /I glob /I w32/include /D _DEBUG /D WINDOWS32 /D WIN32 /D _CONSOLE /D HAVE_CONFIG_H /FR.\WinDebug/ /Fp.\WinDebug/%make%.pch /Fo.\WinDebug/ /Fd.\WinDebug/%make%.pdb /c guile.c
-echo WinDebug\guile.obj >>link.dbg
-:LinkDbg
-echo off
-echo "Linking WinDebug/%make%.exe"
-rem link.exe %GUILELIBS% kernel32.lib user32.lib gdi32.lib winspool.lib comdlg32.lib advapi32.lib shell32.lib ole32.lib oleaut32.lib uuid.lib odbc32.lib odbccp32.lib w32\subproc\windebug\subproc.lib /NOLOGO /SUBSYSTEM:console /INCREMENTAL:yes /PDB:.\WinDebug/%make%.pdb /DEBUG /OUT:.\WinDebug/%make%.exe .\WinDebug/variable.obj  .\WinDebug/rule.obj  .\WinDebug/remote-stub.obj  .\WinDebug/commands.obj  .\WinDebug/file.obj  .\WinDebug/getloadavg.obj  .\WinDebug/default.obj  .\WinDebug/signame.obj  .\WinDebug/expand.obj  .\WinDebug/dir.obj  .\WinDebug/main.obj  .\WinDebug/getopt1.obj  .\WinDebug/job.obj  .\WinDebug/read.obj  .\WinDebug/version.obj  .\WinDebug/getopt.obj  .\WinDebug/arscan.obj  .\WinDebug/remake.obj  .\WinDebug/hash.obj  .\WinDebug/strcache.obj  .\WinDebug/misc.obj  .\WinDebug/ar.obj  .\WinDebug/function.obj  .\WinDebug/vpath.obj  .\WinDebug/implicit.obj  .\WinDebug/dirent.obj  .\WinDebug/glob.obj  .\WinDebug/fnmatch.obj  .\WinDebug/pathstuff.obj
-echo %GUILELIBS% kernel32.lib user32.lib gdi32.lib winspool.lib comdlg32.lib advapi32.lib shell32.lib ole32.lib oleaut32.lib uuid.lib odbc32.lib odbccp32.lib w32\subproc\windebug\subproc.lib >>link.dbg
-link.exe /NOLOGO /SUBSYSTEM:console /INCREMENTAL:yes /PDB:.\WinDebug/%make%.pdb /DEBUG /OUT:.\WinDebug/%make%.exe @link.dbg
-if not exist .\WinDebug/%make%.exe echo "WinDebug build failed"
-if exist .\WinDebug/%make%.exe echo "WinDebug build succeeded!"
-if not exist .\WinRel\nul mkdir .\WinRel
-echo on
-cl.exe /nologo /MT /W4 /GX /YX /O2 /I . /I glob /I w32/include /D NDEBUG /D WINDOWS32 /D WIN32 /D _CONSOLE /D HAVE_CONFIG_H /D TIVOLI /FR.\WinRel/ /Fp.\WinRel/%make%.pch /Fo.\WinRel/ /c variable.c
-echo WinRel\variable.obj >>link.rel
-cl.exe /nologo /MT /W4 /GX /YX /O2 /I . /I glob /I w32/include /D NDEBUG /D WINDOWS32 /D WIN32 /D _CONSOLE /D HAVE_CONFIG_H /FR.\WinRel/ /Fp.\WinRel/%make%.pch /Fo.\WinRel/ /c rule.c
-echo WinRel\rule.obj >>link.rel
-cl.exe /nologo /MT /W4 /GX /YX /O2 /I . /I glob /I w32/include /D NDEBUG /D WINDOWS32 /D WIN32 /D _CONSOLE /D HAVE_CONFIG_H /FR.\WinRel/ /Fp.\WinRel/%make%.pch /Fo.\WinRel/ /c remote-stub.c
-echo WinRel\remote-stub.obj >>link.rel
-cl.exe /nologo /MT /W4 /GX /YX /O2 /I . /I glob /I w32/include /D NDEBUG /D WINDOWS32 /D WIN32 /D _CONSOLE /D HAVE_CONFIG_H /FR.\WinRel/ /Fp.\WinRel/%make%.pch /Fo.\WinRel/ /c commands.c
-echo WinRel\commands.obj >>link.rel
-cl.exe /nologo /MT /W4 /GX /YX /O2 /I . /I glob /I w32/include /D NDEBUG /D WINDOWS32 /D WIN32 /D _CONSOLE /D HAVE_CONFIG_H /FR.\WinRel/ /Fp.\WinRel/%make%.pch /Fo.\WinRel/ /c file.c
-echo WinRel\file.obj >>link.rel
-cl.exe /nologo /MT /W4 /GX /YX /O2 /I . /I glob /I w32/include /D NDEBUG /D WINDOWS32 /D WIN32 /D _CONSOLE /D HAVE_CONFIG_H /FR.\WinRel/ /Fp.\WinRel/%make%.pch /Fo.\WinRel/ /c getloadavg.c
-echo WinRel\getloadavg.obj >>link.rel
-cl.exe /nologo /MT /W4 /GX /YX /O2 /I . /I glob /I w32/include /D NDEBUG /D WINDOWS32 /D WIN32 /D _CONSOLE /D HAVE_CONFIG_H /FR.\WinRel/ /Fp.\WinRel/%make%.pch /Fo.\WinRel/ /c default.c
-echo WinRel\default.obj >>link.rel
-cl.exe /nologo /MT /W4 /GX /YX /O2 /I . /I glob /I w32/include /D NDEBUG /D WINDOWS32 /D WIN32 /D _CONSOLE /D HAVE_CONFIG_H /FR.\WinRel/ /Fp.\WinRel/%make%.pch /Fo.\WinRel/ /c signame.c
-echo WinRel\signame.obj >>link.rel
-cl.exe /nologo /MT /W4 /GX /YX /O2 /I . /I glob /I w32/include /D NDEBUG /D WINDOWS32 /D WIN32 /D _CONSOLE /D HAVE_CONFIG_H /FR.\WinRel/ /Fp.\WinRel/%make%.pch /Fo.\WinRel/ /c expand.c
-echo WinRel\expand.obj >>link.rel
-cl.exe /nologo /MT /W4 /GX /YX /O2 /I . /I glob /I w32/include /D NDEBUG /D WINDOWS32 /D WIN32 /D _CONSOLE /D HAVE_CONFIG_H /FR.\WinRel/ /Fp.\WinRel/%make%.pch /Fo.\WinRel/ /c dir.c
-echo WinRel\dir.obj >>link.rel
-cl.exe /nologo /MT /W4 /GX /YX /O2 %GUILECFLAGS% /I . /I glob /I w32/include /D NDEBUG /D WINDOWS32 /D WIN32 /D _CONSOLE /D HAVE_CONFIG_H /FR.\WinRel/ /Fp.\WinRel/%make%.pch /Fo.\WinRel/ /c main.c
-echo WinRel\main.obj >>link.rel
-cl.exe /nologo /MT /W4 /GX /YX /O2 /I . /I glob /I w32/include /D NDEBUG /D WINDOWS32 /D WIN32 /D _CONSOLE /D HAVE_CONFIG_H /FR.\WinRel/ /Fp.\WinRel/%make%.pch /Fo.\WinRel/ /c getopt1.c
-echo WinRel\getopt1.obj >>link.rel
-cl.exe /nologo /MT /W4 /GX /YX /O2 /I . /I glob /I w32/include /D NDEBUG /D WINDOWS32 /D WIN32 /D _CONSOLE /D HAVE_CONFIG_H /FR.\WinRel/ /Fp.\WinRel/%make%.pch /Fo.\WinRel/ /c job.c
-echo WinRel\job.obj >>link.rel
-cl.exe /nologo /MT /W4 /GX /YX /O2 /I . /I glob /I w32/include /D NDEBUG /D WINDOWS32 /D WIN32 /D _CONSOLE /D HAVE_CONFIG_H /FR.\WinRel/ /Fp.\WinRel/%make%.pch /Fo.\WinRel/ /c read.c
-echo WinRel\read.obj >>link.rel
-cl.exe /nologo /MT /W4 /GX /YX /O2 /I . /I glob /I w32/include /D NDEBUG /D WINDOWS32 /D WIN32 /D _CONSOLE /D HAVE_CONFIG_H /FR.\WinRel/ /Fp.\WinRel/%make%.pch /Fo.\WinRel/ /c version.c
-echo WinRel\version.obj >>link.rel
-cl.exe /nologo /MT /W4 /GX /YX /O2 /I . /I glob /I w32/include /D NDEBUG /D WINDOWS32 /D WIN32 /D _CONSOLE /D HAVE_CONFIG_H /FR.\WinRel/ /Fp.\WinRel/%make%.pch /Fo.\WinRel/ /c getopt.c
-echo WinRel\getopt.obj >>link.rel
-cl.exe /nologo /MT /W4 /GX /YX /O2 /I . /I glob /I w32/include /D NDEBUG /D WINDOWS32 /D WIN32 /D _CONSOLE /D HAVE_CONFIG_H /FR.\WinRel/ /Fp.\WinRel/%make%.pch /Fo.\WinRel/ /c arscan.c
-echo WinRel\arscan.obj >>link.rel
-cl.exe /nologo /MT /W4 /GX /YX /O2 /I . /I glob /I w32/include /D NDEBUG /D WINDOWS32 /D WIN32 /D _CONSOLE /D HAVE_CONFIG_H /FR.\WinRel/ /Fp.\WinRel/%make%.pch /Fo.\WinRel/ /c remake.c
-echo WinRel\remake.obj >>link.rel
-cl.exe /nologo /MT /W4 /GX /YX /O2 /I . /I glob /I w32/include /D NDEBUG /D WINDOWS32 /D WIN32 /D _CONSOLE /D HAVE_CONFIG_H /FR.\WinRel/ /Fp.\WinRel/%make%.pch /Fo.\WinRel/ /c hash.c
-echo WinRel\hash.obj >>link.rel
-cl.exe /nologo /MT /W4 /GX /YX /O2 /I . /I glob /I w32/include /D NDEBUG /D WINDOWS32 /D WIN32 /D _CONSOLE /D HAVE_CONFIG_H /FR.\WinRel/ /Fp.\WinRel/%make%.pch /Fo.\WinRel/ /c strcache.c
-echo WinRel\strcache.obj >>link.rel
-cl.exe /nologo /MT /W4 /GX /YX /O2 /I . /I glob /I w32/include /D NDEBUG /D WINDOWS32 /D WIN32 /D _CONSOLE /D HAVE_CONFIG_H /FR.\WinRel/ /Fp.\WinRel/%make%.pch /Fo.\WinRel/ /c misc.c
-echo WinRel\misc.obj >>link.rel
-cl.exe /nologo /MT /W4 /GX /YX /O2 /I . /I glob /I w32/include /D NDEBUG /D WINDOWS32 /D WIN32 /D _CONSOLE /D HAVE_CONFIG_H /FR.\WinRel/ /Fp.\WinRel/%make%.pch /Fo.\WinRel/ /c ar.c
-echo WinRel\ar.obj >>link.rel
-cl.exe /nologo /MT /W4 /GX /YX /O2 /I . /I glob /I w32/include /D NDEBUG /D WINDOWS32 /D WIN32 /D _CONSOLE /D HAVE_CONFIG_H /FR.\WinRel/ /Fp.\WinRel/%make%.pch /Fo.\WinRel/ /c function.c
-echo WinRel\function.obj >>link.rel
-cl.exe /nologo /MT /W4 /GX /YX /O2 /I . /I glob /I w32/include /D NDEBUG /D WINDOWS32 /D WIN32 /D _CONSOLE /D HAVE_CONFIG_H /FR.\WinRel/ /Fp.\WinRel/%make%.pch /Fo.\WinRel/ /c vpath.c
-echo WinRel\vpath.obj >>link.rel
-cl.exe /nologo /MT /W4 /GX /YX /O2 /I . /I glob /I w32/include /D NDEBUG /D WINDOWS32 /D WIN32 /D _CONSOLE /D HAVE_CONFIG_H /FR.\WinRel/ /Fp.\WinRel/%make%.pch /Fo.\WinRel/ /c implicit.c
-echo WinRel\implicit.obj >>link.rel
-cl.exe /nologo /MT /W4 /GX /YX /O2 /I . /I glob /I w32/include /D NDEBUG /D WINDOWS32 /D WIN32 /D _CONSOLE /D HAVE_CONFIG_H /FR.\WinRel/ /Fp.\WinRel/%make%.pch /Fo.\WinRel/ /c loadapi.c
-echo WinRel\loadapi.obj >>link.rel
-cl.exe /nologo /MT /W4 /GX /YX /O2 /I . /I glob /I w32/include /D NDEBUG /D WINDOWS32 /D WIN32 /D _CONSOLE /D HAVE_CONFIG_H /FR.\WinRel/ /Fp.\WinRel/%make%.pch /Fo.\WinRel/ /c load.c
-echo WinRel\load.obj >>link.rel
-cl.exe /nologo /MT /W4 /GX /YX /O2 /I . /I glob /I w32/include /D NDEBUG /D WINDOWS32 /D WIN32 /D _CONSOLE /D HAVE_CONFIG_H /FR.\WinRel/ /Fp.\WinRel/%make%.pch /Fo.\WinRel/ /c  .\w32\compat\dirent.c
-echo WinRel\dirent.obj >>link.rel
-cl.exe /nologo /MT /W4 /GX /YX /O2 /I . /I glob /I w32/include /D NDEBUG /D WINDOWS32 /D WIN32 /D _CONSOLE /D HAVE_CONFIG_H /FR.\WinRel/ /Fp.\WinRel/%make%.pch /Fo.\WinRel/ /c  .\w32\compat\posixfcn.c
-echo WinRel\posixfcn.obj >>link.rel
-cl.exe /nologo /MT /W4 /GX /YX /O2 /I . /I glob /I w32/include /D NDEBUG /D WINDOWS32 /D WIN32 /D _CONSOLE /D HAVE_CONFIG_H /FR.\WinRel/ /Fp.\WinRel/%make%.pch /Fo.\WinRel/ /c  .\glob\glob.c
-echo WinRel\glob.obj >>link.rel
-cl.exe /nologo /MT /W4 /GX /YX /O2 /I . /I glob /I w32/include /D NDEBUG /D WINDOWS32 /D WIN32 /D _CONSOLE /D HAVE_CONFIG_H /FR.\WinRel/ /Fp.\WinRel/%make%.pch /Fo.\WinRel/ /c  .\glob\fnmatch.c
-echo WinRel\fnmatch.obj >>link.rel
-cl.exe /nologo /MT /W4 /GX /YX /O2 /I . /I glob /I w32/include /D NDEBUG /D WINDOWS32 /D WIN32 /D _CONSOLE /D HAVE_CONFIG_H /FR.\WinRel/ /Fp.\WinRel/%make%.pch /Fo.\WinRel/ /c  .\w32\pathstuff.c
-echo WinRel\pathstuff.obj >>link.rel
-if "%GUILESRC%" == "" GoTo LinkRel
-cl.exe /nologo /MT /W4 /GX /YX /O2 /I . /I glob /I w32/include /D NDEBUG /D WINDOWS32 /D WIN32 /D _CONSOLE /D HAVE_CONFIG_H /FR.\WinRel/ /Fp.\WinRel/%make%.pch /Fo.\WinRel/ /c guile.c
-echo WinRel\guile.obj >>link.rel
-:LinkRel
-echo off
-echo "Linking WinRel/%make%.exe"
-rem link.exe %GUILELIBS% kernel32.lib user32.lib gdi32.lib winspool.lib comdlg32.lib advapi32.lib shell32.lib ole32.lib oleaut32.lib uuid.lib odbc32.lib odbccp32.lib w32\subproc\winrel\subproc.lib /NOLOGO /SUBSYSTEM:console /INCREMENTAL:no /PDB:.\WinRel/%make%.pdb /OUT:.\WinRel/%make%.exe .\WinRel/variable.obj  .\WinRel/rule.obj  .\WinRel/remote-stub.obj  .\WinRel/commands.obj  .\WinRel/file.obj  .\WinRel/getloadavg.obj  .\WinRel/default.obj  .\WinRel/signame.obj  .\WinRel/expand.obj  .\WinRel/dir.obj  .\WinRel/main.obj  .\WinRel/getopt1.obj  .\WinRel/job.obj  .\WinRel/read.obj  .\WinRel/version.obj  .\WinRel/getopt.obj  .\WinRel/arscan.obj  .\WinRel/remake.obj  .\WinRel/misc.obj  .\WinRel/hash.obj  .\WinRel/strcache.obj  .\WinRel/ar.obj  .\WinRel/function.obj  .\WinRel/vpath.obj  .\WinRel/implicit.obj  .\WinRel/dirent.obj  .\WinRel/glob.obj  .\WinRel/fnmatch.obj  .\WinRel/pathstuff.obj
-echo %GUILELIBS% kernel32.lib user32.lib gdi32.lib winspool.lib comdlg32.lib advapi32.lib shell32.lib ole32.lib oleaut32.lib uuid.lib odbc32.lib odbccp32.lib w32\subproc\winrel\subproc.lib >>link.rel
-link.exe /NOLOGO /SUBSYSTEM:console /INCREMENTAL:no /PDB:.\WinRel/%make%.pdb /OUT:.\WinRel/%make%.exe @link.rel
-if not exist .\WinRel/%make%.exe echo "WinRel build failed"
-if exist .\WinRel/%make%.exe echo "WinRel build succeeded!"
-set make=
-GoTo BuildEnd
-:GCCBuild
-echo on
-gcc -mthreads -Wall -gdwarf-2 -g3 %OPT% -I. -I./glob -I./w32/include -DWINDOWS32 -DHAVE_CONFIG_H -c variable.c
-gcc -mthreads -Wall -gdwarf-2 -g3 %OPT% -I. -I./glob -I./w32/include -DWINDOWS32 -DHAVE_CONFIG_H -c rule.c
-gcc -mthreads -Wall -gdwarf-2 -g3 %OPT% -I. -I./glob -I./w32/include -DWINDOWS32 -DHAVE_CONFIG_H -c remote-stub.c
-gcc -mthreads -Wall -gdwarf-2 -g3 %OPT% -I. -I./glob -I./w32/include -DWINDOWS32 -DHAVE_CONFIG_H -c commands.c
-gcc -mthreads -Wall -gdwarf-2 -g3 %OPT% -I. -I./glob -I./w32/include -DWINDOWS32 -DHAVE_CONFIG_H -c file.c
-gcc -mthreads -Wall -gdwarf-2 -g3 %OPT% -I. -I./glob -I./w32/include -DWINDOWS32 -DHAVE_CONFIG_H -c getloadavg.c
-gcc -mthreads -Wall -gdwarf-2 -g3 %OPT% -I. -I./glob -I./w32/include -DWINDOWS32 -DHAVE_CONFIG_H -c default.c
-gcc -mthreads -Wall -gdwarf-2 -g3 %OPT% -I. -I./glob -I./w32/include -DWINDOWS32 -DHAVE_CONFIG_H -c signame.c
-gcc -mthreads -Wall -gdwarf-2 -g3 %OPT% -I. -I./glob -I./w32/include -DWINDOWS32 -DHAVE_CONFIG_H -c expand.c
-gcc -mthreads -Wall -gdwarf-2 -g3 %OPT% -I. -I./glob -I./w32/include -DWINDOWS32 -DHAVE_CONFIG_H -c dir.c
-gcc -mthreads -Wall -gdwarf-2 -g3 %OPT% -I. -I./glob -I./w32/include -DWINDOWS32 -DHAVE_CONFIG_H %GUILECFLAGS% -c main.c
-gcc -mthreads -Wall -gdwarf-2 -g3 %OPT% -I. -I./glob -I./w32/include -DWINDOWS32 -DHAVE_CONFIG_H -c getopt1.c
-gcc -mthreads -Wall -gdwarf-2 -g3 %OPT% -I. -I./glob -I./w32/include -DWINDOWS32 -DHAVE_CONFIG_H -c job.c
-gcc -mthreads -Wall -gdwarf-2 -g3 %OPT% -I. -I./glob -I./w32/include -DWINDOWS32 -DHAVE_CONFIG_H -c read.c
-gcc -mthreads -Wall -gdwarf-2 -g3 %OPT% -I. -I./glob -I./w32/include -DWINDOWS32 -DHAVE_CONFIG_H -c version.c
-gcc -mthreads -Wall -gdwarf-2 -g3 %OPT% -I. -I./glob -I./w32/include -DWINDOWS32 -DHAVE_CONFIG_H -c getopt.c
-gcc -mthreads -Wall -gdwarf-2 -g3 %OPT% -I. -I./glob -I./w32/include -DWINDOWS32 -DHAVE_CONFIG_H -c arscan.c
-gcc -mthreads -Wall -gdwarf-2 -g3 %OPT% -I. -I./glob -I./w32/include -DWINDOWS32 -DHAVE_CONFIG_H -c remake.c
-gcc -mthreads -Wall -gdwarf-2 -g3 %OPT% -I. -I./glob -I./w32/include -DWINDOWS32 -DHAVE_CONFIG_H -c hash.c
-gcc -mthreads -Wall -gdwarf-2 -g3 %OPT% -I. -I./glob -I./w32/include -DWINDOWS32 -DHAVE_CONFIG_H -c strcache.c
-gcc -mthreads -Wall -gdwarf-2 -g3 %OPT% -I. -I./glob -I./w32/include -DWINDOWS32 -DHAVE_CONFIG_H -c misc.c
-gcc -mthreads -Wall -gdwarf-2 -g3 %OPT% -I. -I./glob -I./w32/include -DWINDOWS32 -DHAVE_CONFIG_H -c ar.c
-gcc -mthreads -Wall -gdwarf-2 -g3 %OPT% -I. -I./glob -I./w32/include -DWINDOWS32 -DHAVE_CONFIG_H -c function.c
-gcc -mthreads -Wall -gdwarf-2 -g3 %OPT% -I. -I./glob -I./w32/include -DWINDOWS32 -DHAVE_CONFIG_H -c vpath.c
-gcc -mthreads -Wall -gdwarf-2 -g3 %OPT% -I. -I./glob -I./w32/include -DWINDOWS32 -DHAVE_CONFIG_H -c implicit.c
-gcc -mthreads -Wall -gdwarf-2 -g3 %OPT% -I. -I./glob -I./w32/include -DWINDOWS32 -DHAVE_CONFIG_H -c loadapi.c
-gcc -mthreads -Wall -gdwarf-2 -g3 %OPT% -I. -I./glob -I./w32/include -DWINDOWS32 -DHAVE_CONFIG_H -c load.c
-gcc -mthreads -Wall -gdwarf-2 -g3 %OPT% -I. -I./glob -I./w32/include -DWINDOWS32 -DHAVE_CONFIG_H -c ./glob/glob.c -o glob.o
-gcc -mthreads -Wall -gdwarf-2 -g3 %OPT% -I. -I./glob -I./w32/include -DWINDOWS32 -DHAVE_CONFIG_H -c ./glob/fnmatch.c -o fnmatch.o
-gcc -mthreads -Wall -gdwarf-2 -g3 %OPT% -I. -I./glob -I./w32/include -DWINDOWS32 -DHAVE_CONFIG_H -c ./w32/pathstuff.c -o pathstuff.o
-gcc -mthreads -Wall -gdwarf-2 -g3 %OPT% -I. -I./glob -I./w32/include -DWINDOWS32 -DHAVE_CONFIG_H -c ./w32/compat/posixfcn.c -o posixfcn.o
-@echo off
-set GUILEOBJ=
-if "%GUILESRC%" == "" GoTo LinkGCC
-set GUILEOBJ=guile.o
-echo on
-gcc -mthreads -Wall -gdwarf-2 -g3 %OPT% %GUILECFLAGS% -I. -I./glob -I./w32/include -DWINDOWS32 -DHAVE_CONFIG_H -c guile.c
-:LinkGCC
-@echo on
-gcc -mthreads -gdwarf-2 -g3 -o gnumake.exe variable.o rule.o remote-stub.o commands.o file.o getloadavg.o default.o signame.o expand.o dir.o main.o getopt1.o %GUILEOBJ% job.o read.o version.o getopt.o arscan.o remake.o misc.o hash.o strcache.o ar.o function.o vpath.o implicit.o loadapi.o load.o glob.o fnmatch.o pathstuff.o posixfcn.o w32_misc.o sub_proc.o w32err.o %GUILELIBS% -lkernel32 -luser32 -lgdi32 -lwinspool -lcomdlg32 -ladvapi32 -lshell32 -lole32 -loleaut32 -luuid -lodbc32 -lodbccp32
-@GoTo BuildEnd
-:Usage
-echo Usage: %0 [options] [gcc]
-echo Options:
-echo.  --debug           For GCC only, make a debug build
-echo.                    (MSVC build always makes both debug and release)
-echo.  --without-guile   Do not compile Guile support even if found
-echo.  --help            Display these instructions and exit
-:BuildEnd
-@echo off
-set GUILEOBJ=
-set GUILESRC=
-set GUILELIBS=
-set GUILECFLAGS=
-set PKGMSC=
-set OPT=
-set COMPILER=
-set NOGUILE=
-echo on
+@echo off
+rem Copyright (C) 1996-2013 Free Software Foundation, Inc.
+rem This file is part of GNU Make.
+rem
+rem GNU Make is free software; you can redistribute it and/or modify it under
+rem the terms of the GNU General Public License as published by the Free
+rem Software Foundation; either version 3 of the License, or (at your option)
+rem any later version.
+rem
+rem GNU Make is distributed in the hope that it will be useful, but WITHOUT
+rem ANY WARRANTY; without even the implied warranty of MERCHANTABILITY or
+rem FITNESS FOR A PARTICULAR PURPOSE.  See the GNU General Public License for.
+rem more details.
+rem
+rem You should have received a copy of the GNU General Public License along
+rem with this program.  If not, see <http://www.gnu.org/licenses/>.
+
+if "%1" == "-h" GoTo Usage
+if "%1" == "--help" GoTo Usage
+if not exist config.h.W32.template GoTo NotSCM
+sed -n "s/^AC_INIT(\[GNU make\],\[\([^]]\+\)\].*/s,%%VERSION%%,\1,g/p" configure.ac > config.h.W32.sed
+echo s,%%PACKAGE%%,make,g >> config.h.W32.sed
+sed -f config.h.W32.sed config.h.W32.template > config.h.W32
+copy config.h.W32 config.h
+echo static const char *const GUILE_module_defn = ^" \> gmk-default.h
+sed -e "s/;.*//" -e "/^[ \t]*$/d" -e "s/\"/\\\\\"/g" -e "s/$/ \\/" gmk-default.scm >> gmk-default.h
+echo ^";>> gmk-default.h
+:NotSCM
+
+rem Guile configuration
+set GUILECFLAGS=
+set GUILELIBS=
+set GUILESRC=
+set NOGUILE=
+set OPT=-O2
+set COMPILER=
+set PKGMSC=
+:ParseSW
+if "%1" == "--debug" GoTo SetOpt
+if "%1" == "--without-guile" GoTo NoGuile
+if "%1" == "gcc" GoTo SetCC
+if "%1" == "" GoTo ChkGuile
+:SetOpt
+set OPT=-O0
+shift
+GoTo ParseSW
+:NoGuile
+set NOGUILE=Y
+echo "Building without Guile"
+shift
+GoTo ParseSW
+:SetCC
+set COMPILER=gcc
+echo "Building with GCC"
+shift
+GoTo ParseSW
+rem Build with Guile is supported only on NT and later versions
+:ChkGuile
+if "%NOGUILE%" == "Y" GoTo GuileDone
+if not "%OS%" == "Windows_NT" GoTo NoGuile
+pkg-config --help > guile.tmp 2> NUL
+if ERRORLEVEL 1 GoTo NoPkgCfg
+echo "Checking for Guile 2.0"
+if not "%COMPILER%" == "gcc" set PKGMSC=--msvc-syntax
+pkg-config --cflags --short-errors "guile-2.0" > guile.tmp
+if not ERRORLEVEL 1 set /P GUILECFLAGS= < guile.tmp
+pkg-config --libs --static --short-errors %PKGMSC% "guile-2.0" > guile.tmp
+if not ERRORLEVEL 1 set /P GUILELIBS= < guile.tmp
+if not "%GUILECFLAGS%" == "" GoTo GuileDone
+echo "Checking for Guile 1.8"
+pkg-config --cflags --short-errors "guile-1.8" > guile.tmp
+if not ERRORLEVEL 1 set /P GUILECFLAGS= < guile.tmp
+pkg-config --libs --static --short-errors %PKGMSC% "guile-1.8" > guile.tmp
+if not ERRORLEVEL 1 set /P GUILELIBS= < guile.tmp
+if not "%GUILECFLAGS%" == "" GoTo GuileDone
+echo "No Guile found, building without Guile"
+GoTo GuileDone
+:NoPkgCfg
+echo "pkg-config not found, building without Guile"
+:GuileDone
+if not "%GUILECFLAGS%" == "" echo "Guile found, building with Guile"
+if not "%GUILECFLAGS%" == "" set GUILESRC=guile.c
+if not "%GUILECFLAGS%" == "" set GUILECFLAGS=%GUILECFLAGS% -DHAVE_GUILE
+if "%COMPILER%" == "gcc" if "%OPT%" == "-O0" echo "Building without compiler optimizations"
+cd w32\subproc
+echo.
+echo "Creating the subproc library"
+%ComSpec% /c build.bat
+cd ..\..
+
+if exist link.dbg del link.dbg
+if exist link.rel del link.rel
+echo.
+echo "Creating GNU Make for Windows 9X/NT/2K/XP/Vista/7/8"
+if "%COMPILER%" == "gcc" GoTo GCCBuild
+set make=gnumake
+echo on
+if not exist .\WinDebug\nul mkdir .\WinDebug
+cl.exe /nologo /MT /W4 /GX /Zi /YX /Od /I . /I glob /I w32/include /D TIVOLI /D _DEBUG /D WINDOWS32 /D WIN32 /D _CONSOLE /D HAVE_CONFIG_H /FR.\WinDebug/ /Fp.\WinDebug/%make%.pch /Fo.\WinDebug/ /Fd.\WinDebug/%make%.pdb /c variable.c
+echo WinDebug\variable.obj >>link.dbg
+cl.exe /nologo /MT /W4 /GX /Zi /YX /Od /I . /I glob /I w32/include /D _DEBUG /D WINDOWS32 /D WIN32 /D _CONSOLE /D HAVE_CONFIG_H /FR.\WinDebug/ /Fp.\WinDebug/%make%.pch /Fo.\WinDebug/ /Fd.\WinDebug/%make%.pdb /c rule.c
+echo WinDebug\rule.obj >>link.dbg
+cl.exe /nologo /MT /W4 /GX /Zi /YX /Od /I . /I glob /I w32/include /D _DEBUG /D WINDOWS32 /D WIN32 /D _CONSOLE /D HAVE_CONFIG_H /FR.\WinDebug/ /Fp.\WinDebug/%make%.pch /Fo.\WinDebug/ /Fd.\WinDebug/%make%.pdb /c remote-stub.c
+echo WinDebug\remote-stub.obj >>link.dbg
+cl.exe /nologo /MT /W4 /GX /Zi /YX /Od /I . /I glob /I w32/include /D _DEBUG /D WINDOWS32 /D WIN32 /D _CONSOLE /D HAVE_CONFIG_H /FR.\WinDebug/ /Fp.\WinDebug/%make%.pch /Fo.\WinDebug/ /Fd.\WinDebug/%make%.pdb /c commands.c
+echo WinDebug\commands.obj >>link.dbg
+cl.exe /nologo /MT /W4 /GX /Zi /YX /Od /I . /I glob /I w32/include /D _DEBUG /D WINDOWS32 /D WIN32 /D _CONSOLE /D HAVE_CONFIG_H /FR.\WinDebug/ /Fp.\WinDebug/%make%.pch /Fo.\WinDebug/ /Fd.\WinDebug/%make%.pdb /c file.c
+echo WinDebug\file.obj >>link.dbg
+cl.exe /nologo /MT /W4 /GX /Zi /YX /Od /I . /I glob /I w32/include /D _DEBUG /D WINDOWS32 /D WIN32 /D _CONSOLE /D HAVE_CONFIG_H /FR.\WinDebug/ /Fp.\WinDebug/%make%.pch /Fo.\WinDebug/ /Fd.\WinDebug/%make%.pdb /c getloadavg.c
+echo WinDebug\getloadavg.obj >>link.dbg
+cl.exe /nologo /MT /W4 /GX /Zi /YX /Od /I . /I glob /I w32/include /D _DEBUG /D WINDOWS32 /D WIN32 /D _CONSOLE /D HAVE_CONFIG_H /FR.\WinDebug/ /Fp.\WinDebug/%make%.pch /Fo.\WinDebug/ /Fd.\WinDebug/%make%.pdb /c default.c
+echo WinDebug\default.obj >>link.dbg
+cl.exe /nologo /MT /W4 /GX /Zi /YX /Od /I . /I glob /I w32/include /D _DEBUG /D WINDOWS32 /D WIN32 /D _CONSOLE /D HAVE_CONFIG_H /FR.\WinDebug/ /Fp.\WinDebug/%make%.pch /Fo.\WinDebug/ /Fd.\WinDebug/%make%.pdb /c signame.c
+echo WinDebug\signame.obj >>link.dbg
+cl.exe /nologo /MT /W4 /GX /Zi /YX /Od /I . /I glob /I w32/include /D _DEBUG /D WINDOWS32 /D WIN32 /D _CONSOLE /D HAVE_CONFIG_H /FR.\WinDebug/ /Fp.\WinDebug/%make%.pch /Fo.\WinDebug/ /Fd.\WinDebug/%make%.pdb /c expand.c
+echo WinDebug\expand.obj >>link.dbg
+cl.exe /nologo /MT /W4 /GX /Zi /YX /Od /I . /I glob /I w32/include /D _DEBUG /D WINDOWS32 /D WIN32 /D _CONSOLE /D HAVE_CONFIG_H /FR.\WinDebug/ /Fp.\WinDebug/%make%.pch /Fo.\WinDebug/ /Fd.\WinDebug/%make%.pdb /c dir.c
+echo WinDebug\dir.obj >>link.dbg
+cl.exe /nologo /MT /W4 /GX /Zi /YX /Od %GUILECFLAGS% /I . /I glob /I w32/include /D _DEBUG /D WINDOWS32 /D WIN32 /D _CONSOLE /D HAVE_CONFIG_H /FR.\WinDebug/ /Fp.\WinDebug/%make%.pch /Fo.\WinDebug/ /Fd.\WinDebug/%make%.pdb /c main.c
+echo WinDebug\main.obj >>link.dbg
+cl.exe /nologo /MT /W4 /GX /Zi /YX /Od /I . /I glob /I w32/include /D _DEBUG /D WINDOWS32 /D WIN32 /D _CONSOLE /D HAVE_CONFIG_H /FR.\WinDebug/ /Fp.\WinDebug/%make%.pch /Fo.\WinDebug/ /Fd.\WinDebug/%make%.pdb /c getopt1.c
+echo WinDebug\getopt1.obj >>link.dbg
+cl.exe /nologo /MT /W4 /GX /Zi /YX /Od /I . /I glob /I w32/include /D _DEBUG /D WINDOWS32 /D WIN32 /D _CONSOLE /D HAVE_CONFIG_H /FR.\WinDebug/ /Fp.\WinDebug/%make%.pch /Fo.\WinDebug/ /Fd.\WinDebug/%make%.pdb /c job.c
+echo WinDebug\job.obj >>link.dbg
+cl.exe /nologo /MT /W4 /GX /Zi /YX /Od /I . /I glob /I w32/include /D _DEBUG /D WINDOWS32 /D WIN32 /D _CONSOLE /D HAVE_CONFIG_H /FR.\WinDebug/ /Fp.\WinDebug/%make%.pch /Fo.\WinDebug/ /Fd.\WinDebug/%make%.pdb /c read.c
+echo WinDebug\read.obj >>link.dbg
+cl.exe /nologo /MT /W4 /GX /Zi /YX /Od /I . /I glob /I w32/include /D _DEBUG /D WINDOWS32 /D WIN32 /D _CONSOLE /D HAVE_CONFIG_H /FR.\WinDebug/ /Fp.\WinDebug/%make%.pch /Fo.\WinDebug/ /Fd.\WinDebug/%make%.pdb /c version.c
+echo WinDebug\version.obj >>link.dbg
+cl.exe /nologo /MT /W4 /GX /Zi /YX /Od /I . /I glob /I w32/include /D _DEBUG /D WINDOWS32 /D WIN32 /D _CONSOLE /D HAVE_CONFIG_H /FR.\WinDebug/ /Fp.\WinDebug/%make%.pch /Fo.\WinDebug/ /Fd.\WinDebug/%make%.pdb /c getopt.c
+echo WinDebug\getopt.obj >>link.dbg
+cl.exe /nologo /MT /W4 /GX /Zi /YX /Od /I . /I glob /I w32/include /D _DEBUG /D WINDOWS32 /D WIN32 /D _CONSOLE /D HAVE_CONFIG_H /FR.\WinDebug/ /Fp.\WinDebug/%make%.pch /Fo.\WinDebug/ /Fd.\WinDebug/%make%.pdb /c arscan.c
+echo WinDebug\arscan.obj >>link.dbg
+cl.exe /nologo /MT /W4 /GX /Zi /YX /Od /I . /I glob /I w32/include /D _DEBUG /D WINDOWS32 /D WIN32 /D _CONSOLE /D HAVE_CONFIG_H /FR.\WinDebug/ /Fp.\WinDebug/%make%.pch /Fo.\WinDebug/ /Fd.\WinDebug/%make%.pdb /c hash.c
+echo WinDebug\hash.obj >>link.dbg
+cl.exe /nologo /MT /W4 /GX /Zi /YX /Od /I . /I glob /I w32/include /D _DEBUG /D WINDOWS32 /D WIN32 /D _CONSOLE /D HAVE_CONFIG_H /FR.\WinDebug/ /Fp.\WinDebug/%make%.pch /Fo.\WinDebug/ /Fd.\WinDebug/%make%.pdb /c strcache.c
+echo WinDebug\strcache.obj >>link.dbg
+cl.exe /nologo /MT /W4 /GX /Zi /YX /Od /I . /I glob /I w32/include /D _DEBUG /D WINDOWS32 /D WIN32 /D _CONSOLE /D HAVE_CONFIG_H /FR.\WinDebug/ /Fp.\WinDebug/%make%.pch /Fo.\WinDebug/ /Fd.\WinDebug/%make%.pdb /c remake.c
+echo WinDebug\remake.obj >>link.dbg
+cl.exe /nologo /MT /W4 /GX /Zi /YX /Od /I . /I glob /I w32/include /D _DEBUG /D WINDOWS32 /D WIN32 /D _CONSOLE /D HAVE_CONFIG_H /FR.\WinDebug/ /Fp.\WinDebug/%make%.pch /Fo.\WinDebug/ /Fd.\WinDebug/%make%.pdb /c misc.c
+echo WinDebug\misc.obj >>link.dbg
+cl.exe /nologo /MT /W4 /GX /Zi /YX /Od /I . /I glob /I w32/include /D _DEBUG /D WINDOWS32 /D WIN32 /D _CONSOLE /D HAVE_CONFIG_H /FR.\WinDebug/ /Fp.\WinDebug/%make%.pch /Fo.\WinDebug/ /Fd.\WinDebug/%make%.pdb /c ar.c
+echo WinDebug\ar.obj >>link.dbg
+cl.exe /nologo /MT /W4 /GX /Zi /YX /Od /I . /I glob /I w32/include /D _DEBUG /D WINDOWS32 /D WIN32 /D _CONSOLE /D HAVE_CONFIG_H /FR.\WinDebug/ /Fp.\WinDebug/%make%.pch /Fo.\WinDebug/ /Fd.\WinDebug/%make%.pdb /c function.c
+echo WinDebug\function.obj >>link.dbg
+cl.exe /nologo /MT /W4 /GX /Zi /YX /Od /I . /I glob /I w32/include /D _DEBUG /D WINDOWS32 /D WIN32 /D _CONSOLE /D HAVE_CONFIG_H /FR.\WinDebug/ /Fp.\WinDebug/%make%.pch /Fo.\WinDebug/ /Fd.\WinDebug/%make%.pdb /c vpath.c
+echo WinDebug\vpath.obj >>link.dbg
+cl.exe /nologo /MT /W4 /GX /Zi /YX /Od /I . /I glob /I w32/include /D _DEBUG /D WINDOWS32 /D WIN32 /D _CONSOLE /D HAVE_CONFIG_H /FR.\WinDebug/ /Fp.\WinDebug/%make%.pch /Fo.\WinDebug/ /Fd.\WinDebug/%make%.pdb /c implicit.c
+echo WinDebug\implicit.obj >>link.dbg
+cl.exe /nologo /MT /W4 /GX /Zi /YX /Od /I . /I glob /I w32/include /D _DEBUG /D WINDOWS32 /D WIN32 /D _CONSOLE /D HAVE_CONFIG_H /FR.\WinDebug/ /Fp.\WinDebug/%make%.pch /Fo.\WinDebug/ /Fd.\WinDebug/%make%.pdb /c loadapi.c
+echo WinDebug\loadapi.obj >>link.dbg
+cl.exe /nologo /MT /W4 /GX /Zi /YX /Od /I . /I glob /I w32/include /D _DEBUG /D WINDOWS32 /D WIN32 /D _CONSOLE /D HAVE_CONFIG_H /FR.\WinDebug/ /Fp.\WinDebug/%make%.pch /Fo.\WinDebug/ /Fd.\WinDebug/%make%.pdb /c load.c
+echo WinDebug\load.obj >>link.dbg
+cl.exe /nologo /MT /W4 /GX /Zi /YX /Od /I . /I glob /I w32/include /D _DEBUG /D WINDOWS32 /D WIN32 /D _CONSOLE /D HAVE_CONFIG_H /FR.\WinDebug/ /Fp.\WinDebug/%make%.pch /Fo.\WinDebug/ /Fd.\WinDebug/%make%.pdb /c  .\w32\compat\dirent.c
+echo WinDebug\dirent.obj >>link.dbg
+cl.exe /nologo /MT /W4 /GX /Zi /YX /Od /I . /I glob /I w32/include /D _DEBUG /D WINDOWS32 /D WIN32 /D _CONSOLE /D HAVE_CONFIG_H /FR.\WinDebug/ /Fp.\WinDebug/%make%.pch /Fo.\WinDebug/ /Fd.\WinDebug/%make%.pdb /c  .\w32\compat\posixfcn.c
+echo WinDebug\posixfcn.obj >>link.dbg
+cl.exe /nologo /MT /W4 /GX /Zi /YX /Od /I . /I glob /I w32/include /D _DEBUG /D WINDOWS32 /D WIN32 /D _CONSOLE /D HAVE_CONFIG_H /FR.\WinDebug/ /Fp.\WinDebug/%make%.pch /Fo.\WinDebug/ /Fd.\WinDebug/%make%.pdb /c  .\glob\glob.c
+echo WinDebug\glob.obj >>link.dbg
+cl.exe /nologo /MT /W4 /GX /Zi /YX /Od /I . /I glob /I w32/include /D _DEBUG /D WINDOWS32 /D WIN32 /D _CONSOLE /D HAVE_CONFIG_H /FR.\WinDebug/ /Fp.\WinDebug/%make%.pch /Fo.\WinDebug/ /Fd.\WinDebug/%make%.pdb /c  .\glob\fnmatch.c
+echo WinDebug\fnmatch.obj >>link.dbg
+cl.exe /nologo /MT /W4 /GX /Zi /YX /Od /I . /I glob /I w32/include /D _DEBUG /D WINDOWS32 /D WIN32 /D _CONSOLE /D HAVE_CONFIG_H /FR.\WinDebug/ /Fp.\WinDebug/%make%.pch /Fo.\WinDebug/ /Fd.\WinDebug/%make%.pdb /c  .\w32\pathstuff.c
+echo WinDebug\pathstuff.obj >>link.dbg
+if "%GUILESRC%" == "" GoTo LinkDbg
+cl.exe /nologo /MT /W4 /GX /Zi /YX /Od %GUILECFLAGS%% /I . /I glob /I w32/include /D _DEBUG /D WINDOWS32 /D WIN32 /D _CONSOLE /D HAVE_CONFIG_H /FR.\WinDebug/ /Fp.\WinDebug/%make%.pch /Fo.\WinDebug/ /Fd.\WinDebug/%make%.pdb /c guile.c
+echo WinDebug\guile.obj >>link.dbg
+:LinkDbg
+echo off
+echo "Linking WinDebug/%make%.exe"
+rem link.exe %GUILELIBS% kernel32.lib user32.lib gdi32.lib winspool.lib comdlg32.lib advapi32.lib shell32.lib ole32.lib oleaut32.lib uuid.lib odbc32.lib odbccp32.lib w32\subproc\windebug\subproc.lib /NOLOGO /SUBSYSTEM:console /INCREMENTAL:yes /PDB:.\WinDebug/%make%.pdb /DEBUG /OUT:.\WinDebug/%make%.exe .\WinDebug/variable.obj  .\WinDebug/rule.obj  .\WinDebug/remote-stub.obj  .\WinDebug/commands.obj  .\WinDebug/file.obj  .\WinDebug/getloadavg.obj  .\WinDebug/default.obj  .\WinDebug/signame.obj  .\WinDebug/expand.obj  .\WinDebug/dir.obj  .\WinDebug/main.obj  .\WinDebug/getopt1.obj  .\WinDebug/job.obj  .\WinDebug/read.obj  .\WinDebug/version.obj  .\WinDebug/getopt.obj  .\WinDebug/arscan.obj  .\WinDebug/remake.obj  .\WinDebug/hash.obj  .\WinDebug/strcache.obj  .\WinDebug/misc.obj  .\WinDebug/ar.obj  .\WinDebug/function.obj  .\WinDebug/vpath.obj  .\WinDebug/implicit.obj  .\WinDebug/dirent.obj  .\WinDebug/glob.obj  .\WinDebug/fnmatch.obj  .\WinDebug/pathstuff.obj
+echo %GUILELIBS% kernel32.lib user32.lib gdi32.lib winspool.lib comdlg32.lib advapi32.lib shell32.lib ole32.lib oleaut32.lib uuid.lib odbc32.lib odbccp32.lib w32\subproc\windebug\subproc.lib >>link.dbg
+link.exe /NOLOGO /SUBSYSTEM:console /INCREMENTAL:yes /PDB:.\WinDebug/%make%.pdb /DEBUG /OUT:.\WinDebug/%make%.exe @link.dbg
+if not exist .\WinDebug/%make%.exe echo "WinDebug build failed"
+if exist .\WinDebug/%make%.exe echo "WinDebug build succeeded!"
+if not exist .\WinRel\nul mkdir .\WinRel
+echo on
+cl.exe /nologo /MT /W4 /GX /YX /O2 /I . /I glob /I w32/include /D NDEBUG /D WINDOWS32 /D WIN32 /D _CONSOLE /D HAVE_CONFIG_H /D TIVOLI /FR.\WinRel/ /Fp.\WinRel/%make%.pch /Fo.\WinRel/ /c variable.c
+echo WinRel\variable.obj >>link.rel
+cl.exe /nologo /MT /W4 /GX /YX /O2 /I . /I glob /I w32/include /D NDEBUG /D WINDOWS32 /D WIN32 /D _CONSOLE /D HAVE_CONFIG_H /FR.\WinRel/ /Fp.\WinRel/%make%.pch /Fo.\WinRel/ /c rule.c
+echo WinRel\rule.obj >>link.rel
+cl.exe /nologo /MT /W4 /GX /YX /O2 /I . /I glob /I w32/include /D NDEBUG /D WINDOWS32 /D WIN32 /D _CONSOLE /D HAVE_CONFIG_H /FR.\WinRel/ /Fp.\WinRel/%make%.pch /Fo.\WinRel/ /c remote-stub.c
+echo WinRel\remote-stub.obj >>link.rel
+cl.exe /nologo /MT /W4 /GX /YX /O2 /I . /I glob /I w32/include /D NDEBUG /D WINDOWS32 /D WIN32 /D _CONSOLE /D HAVE_CONFIG_H /FR.\WinRel/ /Fp.\WinRel/%make%.pch /Fo.\WinRel/ /c commands.c
+echo WinRel\commands.obj >>link.rel
+cl.exe /nologo /MT /W4 /GX /YX /O2 /I . /I glob /I w32/include /D NDEBUG /D WINDOWS32 /D WIN32 /D _CONSOLE /D HAVE_CONFIG_H /FR.\WinRel/ /Fp.\WinRel/%make%.pch /Fo.\WinRel/ /c file.c
+echo WinRel\file.obj >>link.rel
+cl.exe /nologo /MT /W4 /GX /YX /O2 /I . /I glob /I w32/include /D NDEBUG /D WINDOWS32 /D WIN32 /D _CONSOLE /D HAVE_CONFIG_H /FR.\WinRel/ /Fp.\WinRel/%make%.pch /Fo.\WinRel/ /c getloadavg.c
+echo WinRel\getloadavg.obj >>link.rel
+cl.exe /nologo /MT /W4 /GX /YX /O2 /I . /I glob /I w32/include /D NDEBUG /D WINDOWS32 /D WIN32 /D _CONSOLE /D HAVE_CONFIG_H /FR.\WinRel/ /Fp.\WinRel/%make%.pch /Fo.\WinRel/ /c default.c
+echo WinRel\default.obj >>link.rel
+cl.exe /nologo /MT /W4 /GX /YX /O2 /I . /I glob /I w32/include /D NDEBUG /D WINDOWS32 /D WIN32 /D _CONSOLE /D HAVE_CONFIG_H /FR.\WinRel/ /Fp.\WinRel/%make%.pch /Fo.\WinRel/ /c signame.c
+echo WinRel\signame.obj >>link.rel
+cl.exe /nologo /MT /W4 /GX /YX /O2 /I . /I glob /I w32/include /D NDEBUG /D WINDOWS32 /D WIN32 /D _CONSOLE /D HAVE_CONFIG_H /FR.\WinRel/ /Fp.\WinRel/%make%.pch /Fo.\WinRel/ /c expand.c
+echo WinRel\expand.obj >>link.rel
+cl.exe /nologo /MT /W4 /GX /YX /O2 /I . /I glob /I w32/include /D NDEBUG /D WINDOWS32 /D WIN32 /D _CONSOLE /D HAVE_CONFIG_H /FR.\WinRel/ /Fp.\WinRel/%make%.pch /Fo.\WinRel/ /c dir.c
+echo WinRel\dir.obj >>link.rel
+cl.exe /nologo /MT /W4 /GX /YX /O2 %GUILECFLAGS% /I . /I glob /I w32/include /D NDEBUG /D WINDOWS32 /D WIN32 /D _CONSOLE /D HAVE_CONFIG_H /FR.\WinRel/ /Fp.\WinRel/%make%.pch /Fo.\WinRel/ /c main.c
+echo WinRel\main.obj >>link.rel
+cl.exe /nologo /MT /W4 /GX /YX /O2 /I . /I glob /I w32/include /D NDEBUG /D WINDOWS32 /D WIN32 /D _CONSOLE /D HAVE_CONFIG_H /FR.\WinRel/ /Fp.\WinRel/%make%.pch /Fo.\WinRel/ /c getopt1.c
+echo WinRel\getopt1.obj >>link.rel
+cl.exe /nologo /MT /W4 /GX /YX /O2 /I . /I glob /I w32/include /D NDEBUG /D WINDOWS32 /D WIN32 /D _CONSOLE /D HAVE_CONFIG_H /FR.\WinRel/ /Fp.\WinRel/%make%.pch /Fo.\WinRel/ /c job.c
+echo WinRel\job.obj >>link.rel
+cl.exe /nologo /MT /W4 /GX /YX /O2 /I . /I glob /I w32/include /D NDEBUG /D WINDOWS32 /D WIN32 /D _CONSOLE /D HAVE_CONFIG_H /FR.\WinRel/ /Fp.\WinRel/%make%.pch /Fo.\WinRel/ /c read.c
+echo WinRel\read.obj >>link.rel
+cl.exe /nologo /MT /W4 /GX /YX /O2 /I . /I glob /I w32/include /D NDEBUG /D WINDOWS32 /D WIN32 /D _CONSOLE /D HAVE_CONFIG_H /FR.\WinRel/ /Fp.\WinRel/%make%.pch /Fo.\WinRel/ /c version.c
+echo WinRel\version.obj >>link.rel
+cl.exe /nologo /MT /W4 /GX /YX /O2 /I . /I glob /I w32/include /D NDEBUG /D WINDOWS32 /D WIN32 /D _CONSOLE /D HAVE_CONFIG_H /FR.\WinRel/ /Fp.\WinRel/%make%.pch /Fo.\WinRel/ /c getopt.c
+echo WinRel\getopt.obj >>link.rel
+cl.exe /nologo /MT /W4 /GX /YX /O2 /I . /I glob /I w32/include /D NDEBUG /D WINDOWS32 /D WIN32 /D _CONSOLE /D HAVE_CONFIG_H /FR.\WinRel/ /Fp.\WinRel/%make%.pch /Fo.\WinRel/ /c arscan.c
+echo WinRel\arscan.obj >>link.rel
+cl.exe /nologo /MT /W4 /GX /YX /O2 /I . /I glob /I w32/include /D NDEBUG /D WINDOWS32 /D WIN32 /D _CONSOLE /D HAVE_CONFIG_H /FR.\WinRel/ /Fp.\WinRel/%make%.pch /Fo.\WinRel/ /c remake.c
+echo WinRel\remake.obj >>link.rel
+cl.exe /nologo /MT /W4 /GX /YX /O2 /I . /I glob /I w32/include /D NDEBUG /D WINDOWS32 /D WIN32 /D _CONSOLE /D HAVE_CONFIG_H /FR.\WinRel/ /Fp.\WinRel/%make%.pch /Fo.\WinRel/ /c hash.c
+echo WinRel\hash.obj >>link.rel
+cl.exe /nologo /MT /W4 /GX /YX /O2 /I . /I glob /I w32/include /D NDEBUG /D WINDOWS32 /D WIN32 /D _CONSOLE /D HAVE_CONFIG_H /FR.\WinRel/ /Fp.\WinRel/%make%.pch /Fo.\WinRel/ /c strcache.c
+echo WinRel\strcache.obj >>link.rel
+cl.exe /nologo /MT /W4 /GX /YX /O2 /I . /I glob /I w32/include /D NDEBUG /D WINDOWS32 /D WIN32 /D _CONSOLE /D HAVE_CONFIG_H /FR.\WinRel/ /Fp.\WinRel/%make%.pch /Fo.\WinRel/ /c misc.c
+echo WinRel\misc.obj >>link.rel
+cl.exe /nologo /MT /W4 /GX /YX /O2 /I . /I glob /I w32/include /D NDEBUG /D WINDOWS32 /D WIN32 /D _CONSOLE /D HAVE_CONFIG_H /FR.\WinRel/ /Fp.\WinRel/%make%.pch /Fo.\WinRel/ /c ar.c
+echo WinRel\ar.obj >>link.rel
+cl.exe /nologo /MT /W4 /GX /YX /O2 /I . /I glob /I w32/include /D NDEBUG /D WINDOWS32 /D WIN32 /D _CONSOLE /D HAVE_CONFIG_H /FR.\WinRel/ /Fp.\WinRel/%make%.pch /Fo.\WinRel/ /c function.c
+echo WinRel\function.obj >>link.rel
+cl.exe /nologo /MT /W4 /GX /YX /O2 /I . /I glob /I w32/include /D NDEBUG /D WINDOWS32 /D WIN32 /D _CONSOLE /D HAVE_CONFIG_H /FR.\WinRel/ /Fp.\WinRel/%make%.pch /Fo.\WinRel/ /c vpath.c
+echo WinRel\vpath.obj >>link.rel
+cl.exe /nologo /MT /W4 /GX /YX /O2 /I . /I glob /I w32/include /D NDEBUG /D WINDOWS32 /D WIN32 /D _CONSOLE /D HAVE_CONFIG_H /FR.\WinRel/ /Fp.\WinRel/%make%.pch /Fo.\WinRel/ /c implicit.c
+echo WinRel\implicit.obj >>link.rel
+cl.exe /nologo /MT /W4 /GX /YX /O2 /I . /I glob /I w32/include /D NDEBUG /D WINDOWS32 /D WIN32 /D _CONSOLE /D HAVE_CONFIG_H /FR.\WinRel/ /Fp.\WinRel/%make%.pch /Fo.\WinRel/ /c loadapi.c
+echo WinRel\loadapi.obj >>link.rel
+cl.exe /nologo /MT /W4 /GX /YX /O2 /I . /I glob /I w32/include /D NDEBUG /D WINDOWS32 /D WIN32 /D _CONSOLE /D HAVE_CONFIG_H /FR.\WinRel/ /Fp.\WinRel/%make%.pch /Fo.\WinRel/ /c load.c
+echo WinRel\load.obj >>link.rel
+cl.exe /nologo /MT /W4 /GX /YX /O2 /I . /I glob /I w32/include /D NDEBUG /D WINDOWS32 /D WIN32 /D _CONSOLE /D HAVE_CONFIG_H /FR.\WinRel/ /Fp.\WinRel/%make%.pch /Fo.\WinRel/ /c  .\w32\compat\dirent.c
+echo WinRel\dirent.obj >>link.rel
+cl.exe /nologo /MT /W4 /GX /YX /O2 /I . /I glob /I w32/include /D NDEBUG /D WINDOWS32 /D WIN32 /D _CONSOLE /D HAVE_CONFIG_H /FR.\WinRel/ /Fp.\WinRel/%make%.pch /Fo.\WinRel/ /c  .\w32\compat\posixfcn.c
+echo WinRel\posixfcn.obj >>link.rel
+cl.exe /nologo /MT /W4 /GX /YX /O2 /I . /I glob /I w32/include /D NDEBUG /D WINDOWS32 /D WIN32 /D _CONSOLE /D HAVE_CONFIG_H /FR.\WinRel/ /Fp.\WinRel/%make%.pch /Fo.\WinRel/ /c  .\glob\glob.c
+echo WinRel\glob.obj >>link.rel
+cl.exe /nologo /MT /W4 /GX /YX /O2 /I . /I glob /I w32/include /D NDEBUG /D WINDOWS32 /D WIN32 /D _CONSOLE /D HAVE_CONFIG_H /FR.\WinRel/ /Fp.\WinRel/%make%.pch /Fo.\WinRel/ /c  .\glob\fnmatch.c
+echo WinRel\fnmatch.obj >>link.rel
+cl.exe /nologo /MT /W4 /GX /YX /O2 /I . /I glob /I w32/include /D NDEBUG /D WINDOWS32 /D WIN32 /D _CONSOLE /D HAVE_CONFIG_H /FR.\WinRel/ /Fp.\WinRel/%make%.pch /Fo.\WinRel/ /c  .\w32\pathstuff.c
+echo WinRel\pathstuff.obj >>link.rel
+if "%GUILESRC%" == "" GoTo LinkRel
+cl.exe /nologo /MT /W4 /GX /YX /O2 /I . /I glob /I w32/include /D NDEBUG /D WINDOWS32 /D WIN32 /D _CONSOLE /D HAVE_CONFIG_H /FR.\WinRel/ /Fp.\WinRel/%make%.pch /Fo.\WinRel/ /c guile.c
+echo WinRel\guile.obj >>link.rel
+:LinkRel
+echo off
+echo "Linking WinRel/%make%.exe"
+rem link.exe %GUILELIBS% kernel32.lib user32.lib gdi32.lib winspool.lib comdlg32.lib advapi32.lib shell32.lib ole32.lib oleaut32.lib uuid.lib odbc32.lib odbccp32.lib w32\subproc\winrel\subproc.lib /NOLOGO /SUBSYSTEM:console /INCREMENTAL:no /PDB:.\WinRel/%make%.pdb /OUT:.\WinRel/%make%.exe .\WinRel/variable.obj  .\WinRel/rule.obj  .\WinRel/remote-stub.obj  .\WinRel/commands.obj  .\WinRel/file.obj  .\WinRel/getloadavg.obj  .\WinRel/default.obj  .\WinRel/signame.obj  .\WinRel/expand.obj  .\WinRel/dir.obj  .\WinRel/main.obj  .\WinRel/getopt1.obj  .\WinRel/job.obj  .\WinRel/read.obj  .\WinRel/version.obj  .\WinRel/getopt.obj  .\WinRel/arscan.obj  .\WinRel/remake.obj  .\WinRel/misc.obj  .\WinRel/hash.obj  .\WinRel/strcache.obj  .\WinRel/ar.obj  .\WinRel/function.obj  .\WinRel/vpath.obj  .\WinRel/implicit.obj  .\WinRel/dirent.obj  .\WinRel/glob.obj  .\WinRel/fnmatch.obj  .\WinRel/pathstuff.obj
+echo %GUILELIBS% kernel32.lib user32.lib gdi32.lib winspool.lib comdlg32.lib advapi32.lib shell32.lib ole32.lib oleaut32.lib uuid.lib odbc32.lib odbccp32.lib w32\subproc\winrel\subproc.lib >>link.rel
+link.exe /NOLOGO /SUBSYSTEM:console /INCREMENTAL:no /PDB:.\WinRel/%make%.pdb /OUT:.\WinRel/%make%.exe @link.rel
+if not exist .\WinRel/%make%.exe echo "WinRel build failed"
+if exist .\WinRel/%make%.exe echo "WinRel build succeeded!"
+set make=
+GoTo BuildEnd
+:GCCBuild
+echo on
+gcc -mthreads -Wall -gdwarf-2 -g3 %OPT% -I. -I./glob -I./w32/include -DWINDOWS32 -DHAVE_CONFIG_H -c variable.c
+gcc -mthreads -Wall -gdwarf-2 -g3 %OPT% -I. -I./glob -I./w32/include -DWINDOWS32 -DHAVE_CONFIG_H -c rule.c
+gcc -mthreads -Wall -gdwarf-2 -g3 %OPT% -I. -I./glob -I./w32/include -DWINDOWS32 -DHAVE_CONFIG_H -c remote-stub.c
+gcc -mthreads -Wall -gdwarf-2 -g3 %OPT% -I. -I./glob -I./w32/include -DWINDOWS32 -DHAVE_CONFIG_H -c commands.c
+gcc -mthreads -Wall -gdwarf-2 -g3 %OPT% -I. -I./glob -I./w32/include -DWINDOWS32 -DHAVE_CONFIG_H -c file.c
+gcc -mthreads -Wall -gdwarf-2 -g3 %OPT% -I. -I./glob -I./w32/include -DWINDOWS32 -DHAVE_CONFIG_H -c getloadavg.c
+gcc -mthreads -Wall -gdwarf-2 -g3 %OPT% -I. -I./glob -I./w32/include -DWINDOWS32 -DHAVE_CONFIG_H -c default.c
+gcc -mthreads -Wall -gdwarf-2 -g3 %OPT% -I. -I./glob -I./w32/include -DWINDOWS32 -DHAVE_CONFIG_H -c signame.c
+gcc -mthreads -Wall -gdwarf-2 -g3 %OPT% -I. -I./glob -I./w32/include -DWINDOWS32 -DHAVE_CONFIG_H -c expand.c
+gcc -mthreads -Wall -gdwarf-2 -g3 %OPT% -I. -I./glob -I./w32/include -DWINDOWS32 -DHAVE_CONFIG_H -c dir.c
+gcc -mthreads -Wall -gdwarf-2 -g3 %OPT% -I. -I./glob -I./w32/include -DWINDOWS32 -DHAVE_CONFIG_H %GUILECFLAGS% -c main.c
+gcc -mthreads -Wall -gdwarf-2 -g3 %OPT% -I. -I./glob -I./w32/include -DWINDOWS32 -DHAVE_CONFIG_H -c getopt1.c
+gcc -mthreads -Wall -gdwarf-2 -g3 %OPT% -I. -I./glob -I./w32/include -DWINDOWS32 -DHAVE_CONFIG_H -c job.c
+gcc -mthreads -Wall -gdwarf-2 -g3 %OPT% -I. -I./glob -I./w32/include -DWINDOWS32 -DHAVE_CONFIG_H -c read.c
+gcc -mthreads -Wall -gdwarf-2 -g3 %OPT% -I. -I./glob -I./w32/include -DWINDOWS32 -DHAVE_CONFIG_H -c version.c
+gcc -mthreads -Wall -gdwarf-2 -g3 %OPT% -I. -I./glob -I./w32/include -DWINDOWS32 -DHAVE_CONFIG_H -c getopt.c
+gcc -mthreads -Wall -gdwarf-2 -g3 %OPT% -I. -I./glob -I./w32/include -DWINDOWS32 -DHAVE_CONFIG_H -c arscan.c
+gcc -mthreads -Wall -gdwarf-2 -g3 %OPT% -I. -I./glob -I./w32/include -DWINDOWS32 -DHAVE_CONFIG_H -c remake.c
+gcc -mthreads -Wall -gdwarf-2 -g3 %OPT% -I. -I./glob -I./w32/include -DWINDOWS32 -DHAVE_CONFIG_H -c hash.c
+gcc -mthreads -Wall -gdwarf-2 -g3 %OPT% -I. -I./glob -I./w32/include -DWINDOWS32 -DHAVE_CONFIG_H -c strcache.c
+gcc -mthreads -Wall -gdwarf-2 -g3 %OPT% -I. -I./glob -I./w32/include -DWINDOWS32 -DHAVE_CONFIG_H -c misc.c
+gcc -mthreads -Wall -gdwarf-2 -g3 %OPT% -I. -I./glob -I./w32/include -DWINDOWS32 -DHAVE_CONFIG_H -c ar.c
+gcc -mthreads -Wall -gdwarf-2 -g3 %OPT% -I. -I./glob -I./w32/include -DWINDOWS32 -DHAVE_CONFIG_H -c function.c
+gcc -mthreads -Wall -gdwarf-2 -g3 %OPT% -I. -I./glob -I./w32/include -DWINDOWS32 -DHAVE_CONFIG_H -c vpath.c
+gcc -mthreads -Wall -gdwarf-2 -g3 %OPT% -I. -I./glob -I./w32/include -DWINDOWS32 -DHAVE_CONFIG_H -c implicit.c
+gcc -mthreads -Wall -gdwarf-2 -g3 %OPT% -I. -I./glob -I./w32/include -DWINDOWS32 -DHAVE_CONFIG_H -c loadapi.c
+gcc -mthreads -Wall -gdwarf-2 -g3 %OPT% -I. -I./glob -I./w32/include -DWINDOWS32 -DHAVE_CONFIG_H -c load.c
+gcc -mthreads -Wall -gdwarf-2 -g3 %OPT% -I. -I./glob -I./w32/include -DWINDOWS32 -DHAVE_CONFIG_H -c ./glob/glob.c -o glob.o
+gcc -mthreads -Wall -gdwarf-2 -g3 %OPT% -I. -I./glob -I./w32/include -DWINDOWS32 -DHAVE_CONFIG_H -c ./glob/fnmatch.c -o fnmatch.o
+gcc -mthreads -Wall -gdwarf-2 -g3 %OPT% -I. -I./glob -I./w32/include -DWINDOWS32 -DHAVE_CONFIG_H -c ./w32/pathstuff.c -o pathstuff.o
+gcc -mthreads -Wall -gdwarf-2 -g3 %OPT% -I. -I./glob -I./w32/include -DWINDOWS32 -DHAVE_CONFIG_H -c ./w32/compat/posixfcn.c -o posixfcn.o
+@echo off
+set GUILEOBJ=
+if "%GUILESRC%" == "" GoTo LinkGCC
+set GUILEOBJ=guile.o
+echo on
+gcc -mthreads -Wall -gdwarf-2 -g3 %OPT% %GUILECFLAGS% -I. -I./glob -I./w32/include -DWINDOWS32 -DHAVE_CONFIG_H -c guile.c
+:LinkGCC
+@echo on
+gcc -mthreads -gdwarf-2 -g3 -o gnumake.exe variable.o rule.o remote-stub.o commands.o file.o getloadavg.o default.o signame.o expand.o dir.o main.o getopt1.o %GUILEOBJ% job.o read.o version.o getopt.o arscan.o remake.o misc.o hash.o strcache.o ar.o function.o vpath.o implicit.o loadapi.o load.o glob.o fnmatch.o pathstuff.o posixfcn.o w32_misc.o sub_proc.o w32err.o %GUILELIBS% -lkernel32 -luser32 -lgdi32 -lwinspool -lcomdlg32 -ladvapi32 -lshell32 -lole32 -loleaut32 -luuid -lodbc32 -lodbccp32
+@GoTo BuildEnd
+:Usage
+echo Usage: %0 [options] [gcc]
+echo Options:
+echo.  --debug           For GCC only, make a debug build
+echo.                    (MSVC build always makes both debug and release)
+echo.  --without-guile   Do not compile Guile support even if found
+echo.  --help            Display these instructions and exit
+:BuildEnd
+@echo off
+set GUILEOBJ=
+set GUILESRC=
+set GUILELIBS=
+set GUILECFLAGS=
+set PKGMSC=
+set OPT=
+set COMPILER=
+set NOGUILE=
+echo on